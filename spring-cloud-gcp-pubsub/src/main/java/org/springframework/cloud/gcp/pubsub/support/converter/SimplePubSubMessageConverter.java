/*
 *  Copyright 2018 original author or authors.
 *
 *  Licensed under the Apache License, Version 2.0 (the "License");
 *  you may not use this file except in compliance with the License.
 *  You may obtain a copy of the License at
 *
 *       http://www.apache.org/licenses/LICENSE-2.0
 *
 *  Unless required by applicable law or agreed to in writing, software
 *  distributed under the License is distributed on an "AS IS" BASIS,
 *  WITHOUT WARRANTIES OR CONDITIONS OF ANY KIND, either express or implied.
 *  See the License for the specific language governing permissions and
 *  limitations under the License.
 */

package org.springframework.cloud.gcp.pubsub.support.converter;

import java.nio.ByteBuffer;
import java.nio.charset.Charset;
import java.util.Map;

import com.google.protobuf.ByteString;
import com.google.pubsub.v1.PubsubMessage;

/**
 * A simple {@link PubSubMessageConverter} that directly maps payloads of type
 * {@code byte[]}, {@code ByteString}, {@code ByteBuffer}, and {@code String} to Pub/Sub messages.
 *
 * @author Mike Eltsufin
 */
public class SimplePubSubMessageConverter implements PubSubMessageConverter {

	private final Charset charset;

	public SimplePubSubMessageConverter() {
		this(Charset.defaultCharset());
	}

	public SimplePubSubMessageConverter(Charset charset) {
		this.charset = charset;
	}

	@Override
	public PubsubMessage toPubSubMessage(Object payload, Map<String, String> headers) {

		ByteString convertedPayload;

		if (payload instanceof ByteString) {
			convertedPayload = (ByteString) payload;
		}
		else if (payload instanceof String) {
			convertedPayload = ByteString.copyFrom(((String) payload).getBytes(this.charset));
		}
		else if (payload instanceof ByteBuffer) {
			convertedPayload = ByteString.copyFrom((ByteBuffer) payload);
		}
		else if (payload instanceof byte[]) {
			convertedPayload = ByteString.copyFrom((byte[]) payload);
		}
		else {
			throw new PubSubMessageConversionException("Unable to convert payload of type " +
					payload.getClass().getName() + " to byte[] for sending to Pub/Sub.");
		}

		PubsubMessage.Builder pubsubMessageBuilder = PubsubMessage.newBuilder()
				.setData(convertedPayload);

		if (headers != null) {
			pubsubMessageBuilder.putAllAttributes(headers);
		}

		return pubsubMessageBuilder.build();

	}

	@Override
	public <T> T fromPubSubMessage(PubsubMessage message, Class<T> payloadType) {
<<<<<<< HEAD
		Object result;
=======
		T result;
>>>>>>> c8d1cd8e
		byte[] payload = message.getData().toByteArray();

		if (payloadType == ByteString.class) {
			result = (T) message.getData();
		}
		else if (payloadType == String.class) {
			result = (T) new String(payload, this.charset);
		}
		else if (payloadType == ByteBuffer.class) {
			result = (T) ByteBuffer.wrap(payload);
		}
		else if (payloadType == byte[].class) {
			result = (T) payload;
		}
		else {
			throw new PubSubMessageConversionException("Unable to convert Pub/Sub message to payload of type " +
					payloadType.getName() + ".");
		}

		return (T) result;
	}
}<|MERGE_RESOLUTION|>--- conflicted
+++ resolved
@@ -76,30 +76,26 @@
 
 	@Override
 	public <T> T fromPubSubMessage(PubsubMessage message, Class<T> payloadType) {
-<<<<<<< HEAD
-		Object result;
-=======
 		T result;
->>>>>>> c8d1cd8e
 		byte[] payload = message.getData().toByteArray();
 
 		if (payloadType == ByteString.class) {
-			result = (T) message.getData();
+			result = message.getData();
 		}
 		else if (payloadType == String.class) {
-			result = (T) new String(payload, this.charset);
+			result = new String(payload, this.charset);
 		}
 		else if (payloadType == ByteBuffer.class) {
-			result = (T) ByteBuffer.wrap(payload);
+			result = ByteBuffer.wrap(payload);
 		}
 		else if (payloadType == byte[].class) {
-			result = (T) payload;
+			result = payload;
 		}
 		else {
 			throw new PubSubMessageConversionException("Unable to convert Pub/Sub message to payload of type " +
 					payloadType.getName() + ".");
 		}
 
-		return (T) result;
+		return result;
 	}
 }